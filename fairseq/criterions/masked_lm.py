--- conflicted
+++ resolved
@@ -5,12 +5,8 @@
 
 from dataclasses import dataclass
 import math
-<<<<<<< HEAD
 from omegaconf import II
 
-=======
-import time
->>>>>>> b06bfafd
 import torch
 from fairseq import metrics, modules, utils
 from fairseq.criterions import FairseqCriterion, register_criterion
